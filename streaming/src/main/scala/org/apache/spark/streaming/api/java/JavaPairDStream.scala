/*
 * Licensed to the Apache Software Foundation (ASF) under one or more
 * contributor license agreements.  See the NOTICE file distributed with
 * this work for additional information regarding copyright ownership.
 * The ASF licenses this file to You under the Apache License, Version 2.0
 * (the "License"); you may not use this file except in compliance with
 * the License.  You may obtain a copy of the License at
 *
 *    http://www.apache.org/licenses/LICENSE-2.0
 *
 * Unless required by applicable law or agreed to in writing, software
 * distributed under the License is distributed on an "AS IS" BASIS,
 * WITHOUT WARRANTIES OR CONDITIONS OF ANY KIND, either express or implied.
 * See the License for the specific language governing permissions and
 * limitations under the License.
 */

package org.apache.spark.streaming.api.java

import java.util.{List => JList}
import java.lang.{Long => JLong}

import scala.collection.JavaConversions._
import scala.reflect.ClassTag

import org.apache.spark.streaming._
import org.apache.spark.streaming.StreamingContext._
import org.apache.spark.api.java.function.{Function => JFunction, Function2 => JFunction2, Function3 => JFunction3}
import org.apache.spark.Partitioner
import org.apache.hadoop.mapred.{JobConf, OutputFormat}
import org.apache.hadoop.mapreduce.{OutputFormat => NewOutputFormat}
import org.apache.hadoop.conf.Configuration
import org.apache.spark.api.java.{JavaUtils, JavaRDD, JavaPairRDD}
import org.apache.spark.storage.StorageLevel
import com.google.common.base.Optional
import org.apache.spark.rdd.RDD
import org.apache.spark.rdd.PairRDDFunctions

class JavaPairDStream[K, V](val dstream: DStream[(K, V)])(
<<<<<<< HEAD
    implicit val kTag: ClassTag[K],
    implicit val vTag: ClassTag[V])
=======
    implicit val kManifest: ClassManifest[K],
    implicit val vManifest: ClassManifest[V])
>>>>>>> 3d4ad84b
    extends JavaDStreamLike[(K, V), JavaPairDStream[K, V], JavaPairRDD[K, V]] {

  override def wrapRDD(rdd: RDD[(K, V)]): JavaPairRDD[K, V] = JavaPairRDD.fromRDD(rdd)

  // =======================================================================
  // Methods common to all DStream's
  // =======================================================================

  /** Return a new DStream containing only the elements that satisfy a predicate. */
  def filter(f: JFunction[(K, V), java.lang.Boolean]): JavaPairDStream[K, V] =
    dstream.filter((x => f(x).booleanValue()))

  /** Persist RDDs of this DStream with the default storage level (MEMORY_ONLY_SER) */
  def cache(): JavaPairDStream[K, V] = dstream.cache()

  /** Persist RDDs of this DStream with the default storage level (MEMORY_ONLY_SER) */
  def persist(): JavaPairDStream[K, V] = dstream.persist()

  /** Persist the RDDs of this DStream with the given storage level */
  def persist(storageLevel: StorageLevel): JavaPairDStream[K, V] = dstream.persist(storageLevel)

  /**
   * Return a new DStream with an increased or decreased level of parallelism. Each RDD in the
   * returned DStream has exactly numPartitions partitions.
   */
  def repartition(numPartitions: Int): JavaPairDStream[K, V] = dstream.repartition(numPartitions)

  /** Method that generates a RDD for the given Duration */
  def compute(validTime: Time): JavaPairRDD[K, V] = {
    dstream.compute(validTime) match {
      case Some(rdd) => new JavaPairRDD(rdd)
      case None => null
    }
  }

  /**
   * Return a new DStream which is computed based on windowed batches of this DStream.
   * The new DStream generates RDDs with the same interval as this DStream.
   * @param windowDuration width of the window; must be a multiple of this DStream's interval.
   * @return
   */
  def window(windowDuration: Duration): JavaPairDStream[K, V] =
    dstream.window(windowDuration)

  /**
   * Return a new DStream which is computed based on windowed batches of this DStream.
   * @param windowDuration duration (i.e., width) of the window;
   *                   must be a multiple of this DStream's interval
   * @param slideDuration  sliding interval of the window (i.e., the interval after which
   *                   the new DStream will generate RDDs); must be a multiple of this
   *                   DStream's interval
   */
  def window(windowDuration: Duration, slideDuration: Duration): JavaPairDStream[K, V] =
    dstream.window(windowDuration, slideDuration)

  /**
   * Return a new DStream by unifying data of another DStream with this DStream.
   * @param that Another DStream having the same interval (i.e., slideDuration) as this DStream.
   */
  def union(that: JavaPairDStream[K, V]): JavaPairDStream[K, V] =
    dstream.union(that.dstream)

  // =======================================================================
  // Methods only for PairDStream's
  // =======================================================================

  /**
   * Return a new DStream by applying `groupByKey` to each RDD. Hash partitioning is used to
   * generate the RDDs with Spark's default number of partitions.
   */
  def groupByKey(): JavaPairDStream[K, JList[V]] =
    dstream.groupByKey().mapValues(seqAsJavaList _)

  /**
   * Return a new DStream by applying `groupByKey` to each RDD. Hash partitioning is used to
   * generate the RDDs with `numPartitions` partitions.
   */
  def groupByKey(numPartitions: Int): JavaPairDStream[K, JList[V]] =
    dstream.groupByKey(numPartitions).mapValues(seqAsJavaList _)

  /**
   * Return a new DStream by applying `groupByKey` on each RDD of `this` DStream.
   * Therefore, the values for each key in `this` DStream's RDDs are grouped into a
   * single sequence to generate the RDDs of the new DStream. [[org.apache.spark.Partitioner]]
   * is used to control the partitioning of each RDD.
   */
  def groupByKey(partitioner: Partitioner): JavaPairDStream[K, JList[V]] =
    dstream.groupByKey(partitioner).mapValues(seqAsJavaList _)

  /**
   * Return a new DStream by applying `reduceByKey` to each RDD. The values for each key are
   * merged using the associative reduce function. Hash partitioning is used to generate the RDDs
   * with Spark's default number of partitions.
   */
  def reduceByKey(func: JFunction2[V, V, V]): JavaPairDStream[K, V] =
    dstream.reduceByKey(func)

  /**
   * Return a new DStream by applying `reduceByKey` to each RDD. The values for each key are
   * merged using the supplied reduce function. Hash partitioning is used to generate the RDDs
   * with `numPartitions` partitions.
   */
  def reduceByKey(func: JFunction2[V, V, V], numPartitions: Int): JavaPairDStream[K, V] =
    dstream.reduceByKey(func, numPartitions)

  /**
   * Return a new DStream by applying `reduceByKey` to each RDD. The values for each key are
   * merged using the supplied reduce function. [[org.apache.spark.Partitioner]] is used to control the
   * partitioning of each RDD.
   */
  def reduceByKey(func: JFunction2[V, V, V], partitioner: Partitioner): JavaPairDStream[K, V] = {
    dstream.reduceByKey(func, partitioner)
  }

  /**
   * Combine elements of each key in DStream's RDDs using custom function. This is similar to the
   * combineByKey for RDDs. Please refer to combineByKey in [[org.apache.spark.PairRDDFunctions]] for more
   * information.
   */
  def combineByKey[C](createCombiner: JFunction[V, C],
      mergeValue: JFunction2[C, V, C],
      mergeCombiners: JFunction2[C, C, C],
      partitioner: Partitioner
    ): JavaPairDStream[K, C] = {
    implicit val cm: ClassTag[C] =
      implicitly[ClassTag[AnyRef]].asInstanceOf[ClassTag[C]]
    dstream.combineByKey(createCombiner, mergeValue, mergeCombiners, partitioner)
  }

  /**
   * Return a new DStream by applying `groupByKey` over a sliding window. This is similar to
   * `DStream.groupByKey()` but applies it over a sliding window. The new DStream generates RDDs
   * with the same interval as this DStream. Hash partitioning is used to generate the RDDs with
   * Spark's default number of partitions.
   * @param windowDuration width of the window; must be a multiple of this DStream's
   *                       batching interval
   */
  def groupByKeyAndWindow(windowDuration: Duration): JavaPairDStream[K, JList[V]] = {
    dstream.groupByKeyAndWindow(windowDuration).mapValues(seqAsJavaList _)
  }

  /**
   * Return a new DStream by applying `groupByKey` over a sliding window. Similar to
   * `DStream.groupByKey()`, but applies it over a sliding window. Hash partitioning is used to
   * generate the RDDs with Spark's default number of partitions.
   * @param windowDuration width of the window; must be a multiple of this DStream's
   *                       batching interval
   * @param slideDuration  sliding interval of the window (i.e., the interval after which
   *                       the new DStream will generate RDDs); must be a multiple of this
   *                       DStream's batching interval
   */
  def groupByKeyAndWindow(windowDuration: Duration, slideDuration: Duration)
  : JavaPairDStream[K, JList[V]] = {
    dstream.groupByKeyAndWindow(windowDuration, slideDuration).mapValues(seqAsJavaList _)
  }

  /**
   * Return a new DStream by applying `groupByKey` over a sliding window on `this` DStream.
   * Similar to `DStream.groupByKey()`, but applies it over a sliding window.
   * Hash partitioning is used to generate the RDDs with `numPartitions` partitions.
   * @param windowDuration width of the window; must be a multiple of this DStream's
   *                       batching interval
   * @param slideDuration  sliding interval of the window (i.e., the interval after which
   *                       the new DStream will generate RDDs); must be a multiple of this
   *                       DStream's batching interval
   * @param numPartitions  Number of partitions of each RDD in the new DStream.
   */
  def groupByKeyAndWindow(windowDuration: Duration, slideDuration: Duration, numPartitions: Int)
  :JavaPairDStream[K, JList[V]] = {
    dstream.groupByKeyAndWindow(windowDuration, slideDuration, numPartitions)
      .mapValues(seqAsJavaList _)
  }

  /**
   * Return a new DStream by applying `groupByKey` over a sliding window on `this` DStream.
   * Similar to `DStream.groupByKey()`, but applies it over a sliding window.
   * @param windowDuration width of the window; must be a multiple of this DStream's
   *                       batching interval
   * @param slideDuration  sliding interval of the window (i.e., the interval after which
   *                       the new DStream will generate RDDs); must be a multiple of this
   *                       DStream's batching interval
   * @param partitioner Partitioner for controlling the partitioning of each RDD in the new DStream.
   */
  def groupByKeyAndWindow(
      windowDuration: Duration,
      slideDuration: Duration,
      partitioner: Partitioner
    ):JavaPairDStream[K, JList[V]] = {
    dstream.groupByKeyAndWindow(windowDuration, slideDuration, partitioner)
      .mapValues(seqAsJavaList _)
  }

  /**
   * Create a new DStream by applying `reduceByKey` over a sliding window on `this` DStream.
   * Similar to `DStream.reduceByKey()`, but applies it over a sliding window. The new DStream
   * generates RDDs with the same interval as this DStream. Hash partitioning is used to generate
   * the RDDs with Spark's default number of partitions.
   * @param reduceFunc associative reduce function
   * @param windowDuration width of the window; must be a multiple of this DStream's
   *                       batching interval
   */
  def reduceByKeyAndWindow(reduceFunc: Function2[V, V, V], windowDuration: Duration)
  :JavaPairDStream[K, V] = {
    dstream.reduceByKeyAndWindow(reduceFunc, windowDuration)
  }

  /**
   * Return a new DStream by applying `reduceByKey` over a sliding window. This is similar to
   * `DStream.reduceByKey()` but applies it over a sliding window. Hash partitioning is used to
   * generate the RDDs with Spark's default number of partitions.
   * @param reduceFunc associative reduce function
   * @param windowDuration width of the window; must be a multiple of this DStream's
   *                       batching interval
   * @param slideDuration  sliding interval of the window (i.e., the interval after which
   *                       the new DStream will generate RDDs); must be a multiple of this
   *                       DStream's batching interval
   */
  def reduceByKeyAndWindow(
      reduceFunc: Function2[V, V, V],
      windowDuration: Duration,
      slideDuration: Duration
    ):JavaPairDStream[K, V] = {
    dstream.reduceByKeyAndWindow(reduceFunc, windowDuration, slideDuration)
  }

  /**
   * Return a new DStream by applying `reduceByKey` over a sliding window. This is similar to
   * `DStream.reduceByKey()` but applies it over a sliding window. Hash partitioning is used to
   * generate the RDDs with `numPartitions` partitions.
   * @param reduceFunc associative reduce function
   * @param windowDuration width of the window; must be a multiple of this DStream's
   *                       batching interval
   * @param slideDuration  sliding interval of the window (i.e., the interval after which
   *                       the new DStream will generate RDDs); must be a multiple of this
   *                       DStream's batching interval
   * @param numPartitions  Number of partitions of each RDD in the new DStream.
   */
  def reduceByKeyAndWindow(
      reduceFunc: Function2[V, V, V],
      windowDuration: Duration,
      slideDuration: Duration,
      numPartitions: Int
    ): JavaPairDStream[K, V] = {
    dstream.reduceByKeyAndWindow(reduceFunc, windowDuration, slideDuration, numPartitions)
  }

  /**
   * Return a new DStream by applying `reduceByKey` over a sliding window. Similar to
   * `DStream.reduceByKey()`, but applies it over a sliding window.
   * @param reduceFunc associative reduce function
   * @param windowDuration width of the window; must be a multiple of this DStream's
   *                       batching interval
   * @param slideDuration  sliding interval of the window (i.e., the interval after which
   *                       the new DStream will generate RDDs); must be a multiple of this
   *                       DStream's batching interval
   * @param partitioner Partitioner for controlling the partitioning of each RDD in the new DStream.
   */
  def reduceByKeyAndWindow(
      reduceFunc: Function2[V, V, V],
      windowDuration: Duration,
      slideDuration: Duration,
      partitioner: Partitioner
    ): JavaPairDStream[K, V] = {
    dstream.reduceByKeyAndWindow(reduceFunc, windowDuration, slideDuration, partitioner)
  }

  /**
   * Return a new DStream by reducing over a using incremental computation.
   * The reduced value of over a new window is calculated using the old window's reduce value :
   *  1. reduce the new values that entered the window (e.g., adding new counts)
   *  2. "inverse reduce" the old values that left the window (e.g., subtracting old counts)
   * This is more efficient that reduceByKeyAndWindow without "inverse reduce" function.
   * However, it is applicable to only "invertible reduce functions".
   * Hash partitioning is used to generate the RDDs with Spark's default number of partitions.
   * @param reduceFunc associative reduce function
   * @param invReduceFunc inverse function
   * @param windowDuration width of the window; must be a multiple of this DStream's
   *                       batching interval
   * @param slideDuration  sliding interval of the window (i.e., the interval after which
   *                       the new DStream will generate RDDs); must be a multiple of this
   *                       DStream's batching interval
   */
  def reduceByKeyAndWindow(
      reduceFunc: Function2[V, V, V],
      invReduceFunc: Function2[V, V, V],
      windowDuration: Duration,
      slideDuration: Duration
    ): JavaPairDStream[K, V] = {
    dstream.reduceByKeyAndWindow(reduceFunc, invReduceFunc, windowDuration, slideDuration)
  }

  /**
   * Return a new DStream by applying incremental `reduceByKey` over a sliding window.
   * The reduced value of over a new window is calculated using the old window's reduce value :
   *  1. reduce the new values that entered the window (e.g., adding new counts)
   *  2. "inverse reduce" the old values that left the window (e.g., subtracting old counts)
   * This is more efficient that reduceByKeyAndWindow without "inverse reduce" function.
   * However, it is applicable to only "invertible reduce functions".
   * Hash partitioning is used to generate the RDDs with `numPartitions` partitions.
   * @param reduceFunc associative reduce function
   * @param invReduceFunc inverse function
   * @param windowDuration width of the window; must be a multiple of this DStream's
   *                       batching interval
   * @param slideDuration  sliding interval of the window (i.e., the interval after which
   *                       the new DStream will generate RDDs); must be a multiple of this
   *                       DStream's batching interval
   * @param numPartitions  number of partitions of each RDD in the new DStream.
   * @param filterFunc     function to filter expired key-value pairs;
   *                       only pairs that satisfy the function are retained
   *                       set this to null if you do not want to filter
   */
  def reduceByKeyAndWindow(
      reduceFunc: Function2[V, V, V],
      invReduceFunc: Function2[V, V, V],
      windowDuration: Duration,
      slideDuration: Duration,
      numPartitions: Int,
      filterFunc: JFunction[(K, V), java.lang.Boolean]
    ): JavaPairDStream[K, V] = {
    dstream.reduceByKeyAndWindow(
        reduceFunc,
        invReduceFunc,
        windowDuration,
        slideDuration,
        numPartitions,
        (p: (K, V)) => filterFunc(p).booleanValue()
    )
  }

  /**
   * Return a new DStream by applying incremental `reduceByKey` over a sliding window.
   * The reduced value of over a new window is calculated using the old window's reduce value :
   *  1. reduce the new values that entered the window (e.g., adding new counts)
   *  2. "inverse reduce" the old values that left the window (e.g., subtracting old counts)
   * This is more efficient that reduceByKeyAndWindow without "inverse reduce" function.
   * However, it is applicable to only "invertible reduce functions".
   * @param reduceFunc associative reduce function
   * @param invReduceFunc inverse function
   * @param windowDuration width of the window; must be a multiple of this DStream's
   *                       batching interval
   * @param slideDuration  sliding interval of the window (i.e., the interval after which
   *                       the new DStream will generate RDDs); must be a multiple of this
   *                       DStream's batching interval
   * @param partitioner Partitioner for controlling the partitioning of each RDD in the new DStream.
   * @param filterFunc     function to filter expired key-value pairs;
   *                       only pairs that satisfy the function are retained
   *                       set this to null if you do not want to filter
   */
  def reduceByKeyAndWindow(
      reduceFunc: Function2[V, V, V],
      invReduceFunc: Function2[V, V, V],
      windowDuration: Duration,
      slideDuration: Duration,
      partitioner: Partitioner,
      filterFunc: JFunction[(K, V), java.lang.Boolean]
  ): JavaPairDStream[K, V] = {
    dstream.reduceByKeyAndWindow(
        reduceFunc,
        invReduceFunc,
        windowDuration,
        slideDuration,
        partitioner,
        (p: (K, V)) => filterFunc(p).booleanValue()
    )
  }

  private def convertUpdateStateFunction[S](in: JFunction2[JList[V], Optional[S], Optional[S]]):
  (Seq[V], Option[S]) => Option[S] = {
    val scalaFunc: (Seq[V], Option[S]) => Option[S] = (values, state) => {
      val list: JList[V] = values
      val scalaState: Optional[S] = JavaUtils.optionToOptional(state)
      val result: Optional[S] = in.apply(list, scalaState)
      result.isPresent match {
        case true => Some(result.get())
        case _ => None
      }
    }
    scalaFunc
  }

  /**
   * Return a new "state" DStream where the state for each key is updated by applying
   * the given function on the previous state of the key and the new values of each key.
   * Hash partitioning is used to generate the RDDs with Spark's default number of partitions.
   * @param updateFunc State update function. If `this` function returns None, then
   *                   corresponding state key-value pair will be eliminated.
   * @tparam S State type
   */
  def updateStateByKey[S](updateFunc: JFunction2[JList[V], Optional[S], Optional[S]])
  : JavaPairDStream[K, S] = {
    implicit val cm: ClassTag[S] =
      implicitly[ClassTag[AnyRef]].asInstanceOf[ClassTag[S]]
    dstream.updateStateByKey(convertUpdateStateFunction(updateFunc))
  }

  /**
   * Return a new "state" DStream where the state for each key is updated by applying
   * the given function on the previous state of the key and the new values of each key.
   * Hash partitioning is used to generate the RDDs with `numPartitions` partitions.
   * @param updateFunc State update function. If `this` function returns None, then
   *                   corresponding state key-value pair will be eliminated.
   * @param numPartitions Number of partitions of each RDD in the new DStream.
   * @tparam S State type
   */
<<<<<<< HEAD
  def updateStateByKey[S: ClassTag](
=======
  def updateStateByKey[S](
>>>>>>> 3d4ad84b
      updateFunc: JFunction2[JList[V], Optional[S], Optional[S]],
      numPartitions: Int)
  : JavaPairDStream[K, S] = {
    implicit val cm: ClassManifest[S] =
      implicitly[ClassManifest[AnyRef]].asInstanceOf[ClassManifest[S]]
    dstream.updateStateByKey(convertUpdateStateFunction(updateFunc), numPartitions)
  }

  /**
   * Return a new "state" DStream where the state for each key is updated by applying
   * the given function on the previous state of the key and the new values of the key.
   * [[org.apache.spark.Partitioner]] is used to control the partitioning of each RDD.
   * @param updateFunc State update function. If `this` function returns None, then
   *                   corresponding state key-value pair will be eliminated.
   * @param partitioner Partitioner for controlling the partitioning of each RDD in the new DStream.
   * @tparam S State type
   */
<<<<<<< HEAD
  def updateStateByKey[S: ClassTag](
=======
  def updateStateByKey[S](
>>>>>>> 3d4ad84b
      updateFunc: JFunction2[JList[V], Optional[S], Optional[S]],
      partitioner: Partitioner
  ): JavaPairDStream[K, S] = {
    implicit val cm: ClassManifest[S] =
      implicitly[ClassManifest[AnyRef]].asInstanceOf[ClassManifest[S]]
    dstream.updateStateByKey(convertUpdateStateFunction(updateFunc), partitioner)
  }


  /**
   * Return a new DStream by applying a map function to the value of each key-value pairs in
   * 'this' DStream without changing the key.
   */
  def mapValues[U](f: JFunction[V, U]): JavaPairDStream[K, U] = {
    implicit val cm: ClassTag[U] =
      implicitly[ClassTag[AnyRef]].asInstanceOf[ClassTag[U]]
    dstream.mapValues(f)
  }

  /**
   * Return a new DStream by applying a flatmap function to the value of each key-value pairs in
   * 'this' DStream without changing the key.
   */
  def flatMapValues[U](f: JFunction[V, java.lang.Iterable[U]]): JavaPairDStream[K, U] = {
    import scala.collection.JavaConverters._
    def fn = (x: V) => f.apply(x).asScala
    implicit val cm: ClassTag[U] =
      implicitly[ClassTag[AnyRef]].asInstanceOf[ClassTag[U]]
    dstream.flatMapValues(fn)
  }

  /**
   * Return a new DStream by applying 'cogroup' between RDDs of `this` DStream and `other` DStream.
   * Hash partitioning is used to generate the RDDs with Spark's default number
   * of partitions.
   */
  def cogroup[W](other: JavaPairDStream[K, W]): JavaPairDStream[K, (JList[V], JList[W])] = {
    implicit val cm: ClassTag[W] =
      implicitly[ClassTag[AnyRef]].asInstanceOf[ClassTag[W]]
    dstream.cogroup(other.dstream).mapValues(t => (seqAsJavaList(t._1), seqAsJavaList((t._2))))
  }

  /**
   * Return a new DStream by applying 'cogroup' between RDDs of `this` DStream and `other` DStream.
   * Hash partitioning is used to generate the RDDs with `numPartitions` partitions.
   */
<<<<<<< HEAD
  def cogroup[W](other: JavaPairDStream[K, W], partitioner: Partitioner)
  : JavaPairDStream[K, (JList[V], JList[W])] = {
    implicit val cm: ClassTag[W] =
      implicitly[ClassTag[AnyRef]].asInstanceOf[ClassTag[W]]
=======
  def cogroup[W](
      other: JavaPairDStream[K, W],
      numPartitions: Int
    ): JavaPairDStream[K, (JList[V], JList[W])] = {
    implicit val cm: ClassManifest[W] =
      implicitly[ClassManifest[AnyRef]].asInstanceOf[ClassManifest[W]]
    dstream.cogroup(other.dstream, numPartitions)
           .mapValues(t => (seqAsJavaList(t._1), seqAsJavaList((t._2))))
  }

  /**
   * Return a new DStream by applying 'cogroup' between RDDs of `this` DStream and `other` DStream.
   * Hash partitioning is used to generate the RDDs with `numPartitions` partitions.
   */
  def cogroup[W](
      other: JavaPairDStream[K, W],
      partitioner: Partitioner
    ): JavaPairDStream[K, (JList[V], JList[W])] = {
    implicit val cm: ClassManifest[W] =
      implicitly[ClassManifest[AnyRef]].asInstanceOf[ClassManifest[W]]
>>>>>>> 3d4ad84b
    dstream.cogroup(other.dstream, partitioner)
           .mapValues(t => (seqAsJavaList(t._1), seqAsJavaList((t._2))))
  }

  /**
   * Return a new DStream by applying 'join' between RDDs of `this` DStream and `other` DStream.
   * Hash partitioning is used to generate the RDDs with Spark's default number of partitions.
   */
  def join[W](other: JavaPairDStream[K, W]): JavaPairDStream[K, (V, W)] = {
    implicit val cm: ClassTag[W] =
      implicitly[ClassTag[AnyRef]].asInstanceOf[ClassTag[W]]
    dstream.join(other.dstream)
  }

  /**
   * Return a new DStream by applying 'join' between RDDs of `this` DStream and `other` DStream.
   * Hash partitioning is used to generate the RDDs with `numPartitions` partitions.
   */
  def join[W](other: JavaPairDStream[K, W], numPartitions: Int): JavaPairDStream[K, (V, W)] = {
    implicit val cm: ClassManifest[W] =
      implicitly[ClassManifest[AnyRef]].asInstanceOf[ClassManifest[W]]
    dstream.join(other.dstream, numPartitions)
  }

  /**
   * Return a new DStream by applying 'join' between RDDs of `this` DStream and `other` DStream.
   * The supplied [[org.apache.spark.Partitioner]] is used to control the partitioning of each RDD.
   */
<<<<<<< HEAD
  def join[W](other: JavaPairDStream[K, W], partitioner: Partitioner)
  : JavaPairDStream[K, (V, W)] = {
    implicit val cm: ClassTag[W] =
      implicitly[ClassTag[AnyRef]].asInstanceOf[ClassTag[W]]
=======
  def join[W](
      other: JavaPairDStream[K, W],
      partitioner: Partitioner
    ): JavaPairDStream[K, (V, W)] = {
    implicit val cm: ClassManifest[W] =
      implicitly[ClassManifest[AnyRef]].asInstanceOf[ClassManifest[W]]
>>>>>>> 3d4ad84b
    dstream.join(other.dstream, partitioner)
  }

  /**
   * Return a new DStream by applying 'left outer join' between RDDs of `this` DStream and
   * `other` DStream. Hash partitioning is used to generate the RDDs with Spark's default
   * number of partitions.
   */
  def leftOuterJoin[W](other: JavaPairDStream[K, W]): JavaPairDStream[K, (V, Optional[W])] = {
    implicit val cm: ClassManifest[W] =
      implicitly[ClassManifest[AnyRef]].asInstanceOf[ClassManifest[W]]
    val joinResult = dstream.leftOuterJoin(other.dstream)
    joinResult.mapValues{case (v, w) => (v, JavaUtils.optionToOptional(w))}
  }

  /**
   * Return a new DStream by applying 'left outer join' between RDDs of `this` DStream and
   * `other` DStream. Hash partitioning is used to generate the RDDs with `numPartitions`
   * partitions.
   */
  def leftOuterJoin[W](
      other: JavaPairDStream[K, W],
      numPartitions: Int
    ): JavaPairDStream[K, (V, Optional[W])] = {
    implicit val cm: ClassManifest[W] =
      implicitly[ClassManifest[AnyRef]].asInstanceOf[ClassManifest[W]]
    val joinResult = dstream.leftOuterJoin(other.dstream, numPartitions)
    joinResult.mapValues{case (v, w) => (v, JavaUtils.optionToOptional(w))}
  }

  /**
   * Return a new DStream by applying 'join' between RDDs of `this` DStream and `other` DStream.
   * The supplied [[org.apache.spark.Partitioner]] is used to control the partitioning of each RDD.
   */
  def leftOuterJoin[W](
      other: JavaPairDStream[K, W],
      partitioner: Partitioner
    ): JavaPairDStream[K, (V, Optional[W])] = {
    implicit val cm: ClassManifest[W] =
      implicitly[ClassManifest[AnyRef]].asInstanceOf[ClassManifest[W]]
    val joinResult = dstream.leftOuterJoin(other.dstream, partitioner)
    joinResult.mapValues{case (v, w) => (v, JavaUtils.optionToOptional(w))}
  }

  /**
   * Return a new DStream by applying 'right outer join' between RDDs of `this` DStream and
   * `other` DStream. Hash partitioning is used to generate the RDDs with Spark's default
   * number of partitions.
   */
  def rightOuterJoin[W](other: JavaPairDStream[K, W]): JavaPairDStream[K, (Optional[V], W)] = {
    implicit val cm: ClassManifest[W] =
      implicitly[ClassManifest[AnyRef]].asInstanceOf[ClassManifest[W]]
    val joinResult = dstream.rightOuterJoin(other.dstream)
    joinResult.mapValues{case (v, w) => (JavaUtils.optionToOptional(v), w)}
  }

  /**
   * Return a new DStream by applying 'right outer join' between RDDs of `this` DStream and
   * `other` DStream. Hash partitioning is used to generate the RDDs with `numPartitions`
   * partitions.
   */
  def rightOuterJoin[W](
      other: JavaPairDStream[K, W],
      numPartitions: Int
    ): JavaPairDStream[K, (Optional[V], W)] = {
    implicit val cm: ClassManifest[W] =
      implicitly[ClassManifest[AnyRef]].asInstanceOf[ClassManifest[W]]
    val joinResult = dstream.rightOuterJoin(other.dstream, numPartitions)
    joinResult.mapValues{case (v, w) => (JavaUtils.optionToOptional(v), w)}
  }

  /**
   * Return a new DStream by applying 'right outer join' between RDDs of `this` DStream and
   * `other` DStream. The supplied [[org.apache.spark.Partitioner]] is used to control
   * the partitioning of each RDD.
   */
  def rightOuterJoin[W](
      other: JavaPairDStream[K, W],
      partitioner: Partitioner
    ): JavaPairDStream[K, (Optional[V], W)] = {
    implicit val cm: ClassManifest[W] =
      implicitly[ClassManifest[AnyRef]].asInstanceOf[ClassManifest[W]]
    val joinResult = dstream.rightOuterJoin(other.dstream, partitioner)
    joinResult.mapValues{case (v, w) => (JavaUtils.optionToOptional(v), w)}
  }

  /**
   * Save each RDD in `this` DStream as a Hadoop file. The file name at each batch interval is
   * generated based on `prefix` and `suffix`: "prefix-TIME_IN_MS.suffix".
   */
  def saveAsHadoopFiles[F <: OutputFormat[K, V]](prefix: String, suffix: String) {
    dstream.saveAsHadoopFiles(prefix, suffix)
  }

  /**
   * Save each RDD in `this` DStream as a Hadoop file. The file name at each batch interval is
   * generated based on `prefix` and `suffix`: "prefix-TIME_IN_MS.suffix".
   */
  def saveAsHadoopFiles(
      prefix: String,
      suffix: String,
      keyClass: Class[_],
      valueClass: Class[_],
      outputFormatClass: Class[_ <: OutputFormat[_, _]]) {
    dstream.saveAsHadoopFiles(prefix, suffix, keyClass, valueClass, outputFormatClass)
  }

  /**
   * Save each RDD in `this` DStream as a Hadoop file. The file name at each batch interval is
   * generated based on `prefix` and `suffix`: "prefix-TIME_IN_MS.suffix".
   */
  def saveAsHadoopFiles(
      prefix: String,
      suffix: String,
      keyClass: Class[_],
      valueClass: Class[_],
      outputFormatClass: Class[_ <: OutputFormat[_, _]],
      conf: JobConf) {
    dstream.saveAsHadoopFiles(prefix, suffix, keyClass, valueClass, outputFormatClass, conf)
  }

  /**
   * Save each RDD in `this` DStream as a Hadoop file. The file name at each batch interval is
   * generated based on `prefix` and `suffix`: "prefix-TIME_IN_MS.suffix".
   */
  def saveAsNewAPIHadoopFiles[F <: NewOutputFormat[K, V]](prefix: String, suffix: String) {
    dstream.saveAsNewAPIHadoopFiles(prefix, suffix)
  }

  /**
   * Save each RDD in `this` DStream as a Hadoop file. The file name at each batch interval is
   * generated based on `prefix` and `suffix`: "prefix-TIME_IN_MS.suffix".
   */
  def saveAsNewAPIHadoopFiles(
      prefix: String,
      suffix: String,
      keyClass: Class[_],
      valueClass: Class[_],
      outputFormatClass: Class[_ <: NewOutputFormat[_, _]]) {
    dstream.saveAsNewAPIHadoopFiles(prefix, suffix, keyClass, valueClass, outputFormatClass)
  }

  /**
   * Save each RDD in `this` DStream as a Hadoop file. The file name at each batch interval is
   * generated based on `prefix` and `suffix`: "prefix-TIME_IN_MS.suffix".
   */
  def saveAsNewAPIHadoopFiles(
      prefix: String,
      suffix: String,
      keyClass: Class[_],
      valueClass: Class[_],
      outputFormatClass: Class[_ <: NewOutputFormat[_, _]],
      conf: Configuration = new Configuration) {
    dstream.saveAsNewAPIHadoopFiles(prefix, suffix, keyClass, valueClass, outputFormatClass, conf)
  }

<<<<<<< HEAD
  override val classTag: ClassTag[(K, V)] =
    implicitly[ClassTag[AnyRef]].asInstanceOf[ClassTag[Tuple2[K, V]]]
}

object JavaPairDStream {
  implicit def fromPairDStream[K: ClassTag, V: ClassTag](dstream: DStream[(K, V)])
  :JavaPairDStream[K, V] =
=======
  /** Convert to a JavaDStream */
  def toJavaDStream(): JavaDStream[(K, V)] = {
    new JavaDStream[(K, V)](dstream)
  }

  override val classManifest: ClassManifest[(K, V)] =
    implicitly[ClassManifest[AnyRef]].asInstanceOf[ClassManifest[Tuple2[K, V]]]
}

object JavaPairDStream {
  implicit def fromPairDStream[K: ClassManifest, V: ClassManifest](dstream: DStream[(K, V)]) = {
>>>>>>> 3d4ad84b
    new JavaPairDStream[K, V](dstream)
  }

  def fromJavaDStream[K, V](dstream: JavaDStream[(K, V)]): JavaPairDStream[K, V] = {
    implicit val cmk: ClassTag[K] =
      implicitly[ClassTag[AnyRef]].asInstanceOf[ClassTag[K]]
    implicit val cmv: ClassTag[V] =
      implicitly[ClassTag[AnyRef]].asInstanceOf[ClassTag[V]]
    new JavaPairDStream[K, V](dstream.dstream)
  }

  def scalaToJavaLong[K: ClassTag](dstream: JavaPairDStream[K, Long])
  : JavaPairDStream[K, JLong] = {
    StreamingContext.toPairDStreamFunctions(dstream.dstream).mapValues(new JLong(_))
  }
}<|MERGE_RESOLUTION|>--- conflicted
+++ resolved
@@ -37,13 +37,8 @@
 import org.apache.spark.rdd.PairRDDFunctions
 
 class JavaPairDStream[K, V](val dstream: DStream[(K, V)])(
-<<<<<<< HEAD
-    implicit val kTag: ClassTag[K],
-    implicit val vTag: ClassTag[V])
-=======
-    implicit val kManifest: ClassManifest[K],
-    implicit val vManifest: ClassManifest[V])
->>>>>>> 3d4ad84b
+    implicit val kManifest: ClassTag[K],
+    implicit val vManifest: ClassTag[V])
     extends JavaDStreamLike[(K, V), JavaPairDStream[K, V], JavaPairRDD[K, V]] {
 
   override def wrapRDD(rdd: RDD[(K, V)]): JavaPairRDD[K, V] = JavaPairRDD.fromRDD(rdd)
@@ -448,16 +443,12 @@
    * @param numPartitions Number of partitions of each RDD in the new DStream.
    * @tparam S State type
    */
-<<<<<<< HEAD
-  def updateStateByKey[S: ClassTag](
-=======
   def updateStateByKey[S](
->>>>>>> 3d4ad84b
       updateFunc: JFunction2[JList[V], Optional[S], Optional[S]],
       numPartitions: Int)
   : JavaPairDStream[K, S] = {
-    implicit val cm: ClassManifest[S] =
-      implicitly[ClassManifest[AnyRef]].asInstanceOf[ClassManifest[S]]
+    implicit val cm: ClassTag[S] =
+      implicitly[ClassTag[AnyRef]].asInstanceOf[ClassTag[S]]
     dstream.updateStateByKey(convertUpdateStateFunction(updateFunc), numPartitions)
   }
 
@@ -470,16 +461,12 @@
    * @param partitioner Partitioner for controlling the partitioning of each RDD in the new DStream.
    * @tparam S State type
    */
-<<<<<<< HEAD
-  def updateStateByKey[S: ClassTag](
-=======
   def updateStateByKey[S](
->>>>>>> 3d4ad84b
       updateFunc: JFunction2[JList[V], Optional[S], Optional[S]],
       partitioner: Partitioner
   ): JavaPairDStream[K, S] = {
-    implicit val cm: ClassManifest[S] =
-      implicitly[ClassManifest[AnyRef]].asInstanceOf[ClassManifest[S]]
+    implicit val cm: ClassTag[S] =
+      implicitly[ClassTag[AnyRef]].asInstanceOf[ClassTag[S]]
     dstream.updateStateByKey(convertUpdateStateFunction(updateFunc), partitioner)
   }
 
@@ -521,18 +508,12 @@
    * Return a new DStream by applying 'cogroup' between RDDs of `this` DStream and `other` DStream.
    * Hash partitioning is used to generate the RDDs with `numPartitions` partitions.
    */
-<<<<<<< HEAD
-  def cogroup[W](other: JavaPairDStream[K, W], partitioner: Partitioner)
-  : JavaPairDStream[K, (JList[V], JList[W])] = {
-    implicit val cm: ClassTag[W] =
-      implicitly[ClassTag[AnyRef]].asInstanceOf[ClassTag[W]]
-=======
   def cogroup[W](
       other: JavaPairDStream[K, W],
       numPartitions: Int
     ): JavaPairDStream[K, (JList[V], JList[W])] = {
-    implicit val cm: ClassManifest[W] =
-      implicitly[ClassManifest[AnyRef]].asInstanceOf[ClassManifest[W]]
+    implicit val cm: ClassTag[W] =
+      implicitly[ClassTag[AnyRef]].asInstanceOf[ClassTag[W]]
     dstream.cogroup(other.dstream, numPartitions)
            .mapValues(t => (seqAsJavaList(t._1), seqAsJavaList((t._2))))
   }
@@ -545,9 +526,8 @@
       other: JavaPairDStream[K, W],
       partitioner: Partitioner
     ): JavaPairDStream[K, (JList[V], JList[W])] = {
-    implicit val cm: ClassManifest[W] =
-      implicitly[ClassManifest[AnyRef]].asInstanceOf[ClassManifest[W]]
->>>>>>> 3d4ad84b
+    implicit val cm: ClassTag[W] =
+      implicitly[ClassTag[AnyRef]].asInstanceOf[ClassTag[W]]
     dstream.cogroup(other.dstream, partitioner)
            .mapValues(t => (seqAsJavaList(t._1), seqAsJavaList((t._2))))
   }
@@ -567,8 +547,8 @@
    * Hash partitioning is used to generate the RDDs with `numPartitions` partitions.
    */
   def join[W](other: JavaPairDStream[K, W], numPartitions: Int): JavaPairDStream[K, (V, W)] = {
-    implicit val cm: ClassManifest[W] =
-      implicitly[ClassManifest[AnyRef]].asInstanceOf[ClassManifest[W]]
+    implicit val cm: ClassTag[W] =
+      implicitly[ClassTag[AnyRef]].asInstanceOf[ClassTag[W]]
     dstream.join(other.dstream, numPartitions)
   }
 
@@ -576,19 +556,12 @@
    * Return a new DStream by applying 'join' between RDDs of `this` DStream and `other` DStream.
    * The supplied [[org.apache.spark.Partitioner]] is used to control the partitioning of each RDD.
    */
-<<<<<<< HEAD
-  def join[W](other: JavaPairDStream[K, W], partitioner: Partitioner)
-  : JavaPairDStream[K, (V, W)] = {
-    implicit val cm: ClassTag[W] =
-      implicitly[ClassTag[AnyRef]].asInstanceOf[ClassTag[W]]
-=======
   def join[W](
       other: JavaPairDStream[K, W],
       partitioner: Partitioner
     ): JavaPairDStream[K, (V, W)] = {
-    implicit val cm: ClassManifest[W] =
-      implicitly[ClassManifest[AnyRef]].asInstanceOf[ClassManifest[W]]
->>>>>>> 3d4ad84b
+    implicit val cm: ClassTag[W] =
+      implicitly[ClassTag[AnyRef]].asInstanceOf[ClassTag[W]]
     dstream.join(other.dstream, partitioner)
   }
 
@@ -598,8 +571,8 @@
    * number of partitions.
    */
   def leftOuterJoin[W](other: JavaPairDStream[K, W]): JavaPairDStream[K, (V, Optional[W])] = {
-    implicit val cm: ClassManifest[W] =
-      implicitly[ClassManifest[AnyRef]].asInstanceOf[ClassManifest[W]]
+    implicit val cm: ClassTag[W] =
+      implicitly[ClassTag[AnyRef]].asInstanceOf[ClassTag[W]]
     val joinResult = dstream.leftOuterJoin(other.dstream)
     joinResult.mapValues{case (v, w) => (v, JavaUtils.optionToOptional(w))}
   }
@@ -613,8 +586,8 @@
       other: JavaPairDStream[K, W],
       numPartitions: Int
     ): JavaPairDStream[K, (V, Optional[W])] = {
-    implicit val cm: ClassManifest[W] =
-      implicitly[ClassManifest[AnyRef]].asInstanceOf[ClassManifest[W]]
+    implicit val cm: ClassTag[W] =
+      implicitly[ClassTag[AnyRef]].asInstanceOf[ClassTag[W]]
     val joinResult = dstream.leftOuterJoin(other.dstream, numPartitions)
     joinResult.mapValues{case (v, w) => (v, JavaUtils.optionToOptional(w))}
   }
@@ -627,8 +600,8 @@
       other: JavaPairDStream[K, W],
       partitioner: Partitioner
     ): JavaPairDStream[K, (V, Optional[W])] = {
-    implicit val cm: ClassManifest[W] =
-      implicitly[ClassManifest[AnyRef]].asInstanceOf[ClassManifest[W]]
+    implicit val cm: ClassTag[W] =
+      implicitly[ClassTag[AnyRef]].asInstanceOf[ClassTag[W]]
     val joinResult = dstream.leftOuterJoin(other.dstream, partitioner)
     joinResult.mapValues{case (v, w) => (v, JavaUtils.optionToOptional(w))}
   }
@@ -639,8 +612,8 @@
    * number of partitions.
    */
   def rightOuterJoin[W](other: JavaPairDStream[K, W]): JavaPairDStream[K, (Optional[V], W)] = {
-    implicit val cm: ClassManifest[W] =
-      implicitly[ClassManifest[AnyRef]].asInstanceOf[ClassManifest[W]]
+    implicit val cm: ClassTag[W] =
+      implicitly[ClassTag[AnyRef]].asInstanceOf[ClassTag[W]]
     val joinResult = dstream.rightOuterJoin(other.dstream)
     joinResult.mapValues{case (v, w) => (JavaUtils.optionToOptional(v), w)}
   }
@@ -654,8 +627,8 @@
       other: JavaPairDStream[K, W],
       numPartitions: Int
     ): JavaPairDStream[K, (Optional[V], W)] = {
-    implicit val cm: ClassManifest[W] =
-      implicitly[ClassManifest[AnyRef]].asInstanceOf[ClassManifest[W]]
+    implicit val cm: ClassTag[W] =
+      implicitly[ClassTag[AnyRef]].asInstanceOf[ClassTag[W]]
     val joinResult = dstream.rightOuterJoin(other.dstream, numPartitions)
     joinResult.mapValues{case (v, w) => (JavaUtils.optionToOptional(v), w)}
   }
@@ -669,8 +642,8 @@
       other: JavaPairDStream[K, W],
       partitioner: Partitioner
     ): JavaPairDStream[K, (Optional[V], W)] = {
-    implicit val cm: ClassManifest[W] =
-      implicitly[ClassManifest[AnyRef]].asInstanceOf[ClassManifest[W]]
+    implicit val cm: ClassTag[W] =
+      implicitly[ClassTag[AnyRef]].asInstanceOf[ClassTag[W]]
     val joinResult = dstream.rightOuterJoin(other.dstream, partitioner)
     joinResult.mapValues{case (v, w) => (JavaUtils.optionToOptional(v), w)}
   }
@@ -745,27 +718,17 @@
     dstream.saveAsNewAPIHadoopFiles(prefix, suffix, keyClass, valueClass, outputFormatClass, conf)
   }
 
-<<<<<<< HEAD
+  /** Convert to a JavaDStream */
+  def toJavaDStream(): JavaDStream[(K, V)] = {
+    new JavaDStream[(K, V)](dstream)
+  }
+
   override val classTag: ClassTag[(K, V)] =
     implicitly[ClassTag[AnyRef]].asInstanceOf[ClassTag[Tuple2[K, V]]]
 }
 
 object JavaPairDStream {
-  implicit def fromPairDStream[K: ClassTag, V: ClassTag](dstream: DStream[(K, V)])
-  :JavaPairDStream[K, V] =
-=======
-  /** Convert to a JavaDStream */
-  def toJavaDStream(): JavaDStream[(K, V)] = {
-    new JavaDStream[(K, V)](dstream)
-  }
-
-  override val classManifest: ClassManifest[(K, V)] =
-    implicitly[ClassManifest[AnyRef]].asInstanceOf[ClassManifest[Tuple2[K, V]]]
-}
-
-object JavaPairDStream {
-  implicit def fromPairDStream[K: ClassManifest, V: ClassManifest](dstream: DStream[(K, V)]) = {
->>>>>>> 3d4ad84b
+  implicit def fromPairDStream[K: ClassTag, V: ClassTag](dstream: DStream[(K, V)]) : JavaPairDStream[K, V] = {
     new JavaPairDStream[K, V](dstream)
   }
 
